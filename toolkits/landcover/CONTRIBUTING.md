--- conflicted
+++ resolved
@@ -85,11 +85,7 @@
         $ npm run open-coverage
 
 More details on testing, including methodology and debugging, can be found in
-<<<<<<< HEAD
-[test/README.md](tests/README.md).
-=======
 [test/README.md](test/README.md).
->>>>>>> 3efa0f41
 
 #### Submitting changes
 
